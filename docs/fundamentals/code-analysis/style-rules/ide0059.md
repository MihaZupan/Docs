--- conflicted
+++ resolved
@@ -44,11 +44,7 @@
   int v = Compute2();
   ```
 
-<<<<<<< HEAD
-- If the expression on the right side of the assignment has side effects, replace the left side of the assignment with a [discard](/dotnet/csharp/discards) or a local variable that is never used. This improves code clarity and explicit intent of discarding an unused value. The option for this rule concerns with the use of a discard versus unused local variable.
-=======
-- If the expression on the right side of the assignment has side effects, replace the left side of the assignment with a [discard](../../../csharp/discards.md) or a local variable that is never used. This improves code clarity and explicit intent of discarding an unused value. The option for this rule concerns with preference of use of a discard versus unused local variable.
->>>>>>> c1822b2d
+- If the expression on the right side of the assignment has side effects, replace the left side of the assignment with a [discard](../../../csharp/discards.md) or a local variable that is never used. This improves code clarity and explicit intent of discarding an unused value. The option for this rule concerns with this use of a discard versus unused local variable.
 
   ```csharp
   _ = Compute();
